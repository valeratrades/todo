--- conflicted
+++ resolved
@@ -1,4 +1,3 @@
-<<<<<<< HEAD
 - [ ] nvim: can I limit number of cmp suggestions to 10 max?
 
 - [ ] copy primeagen's code over for displaying history with htmx
@@ -34,5 +33,3 @@
 - [ ] юридический аккаунт на бинансе
 
 can have a state for the rm system, that it would watch and manage ALL the new trades according to the management sytle set
-=======
->>>>>>> 55314b7f
